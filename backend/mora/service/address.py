--- conflicted
+++ resolved
@@ -402,16 +402,10 @@
 
         self.payload = payload
         self.uuid = function_uuid
-<<<<<<< HEAD
         self.trigger_dict.update({
-            "org_unit_uuid": mapping.ASSOCIATED_ORG_UNIT_FIELD.get_uuid(
-                original
-            ),
-            "employee_uuid": mapping.USER_FIELD.get_uuid(original)
+            "org_unit_uuid": org_unit_uuid,
+            "employee_uuid": employee_uuid
         })
-=======
-        self.org_unit_uuid = org_unit_uuid
-        self.employee_uuid = employee_uuid
 
         if org_unit_uuid:
             validator.is_date_range_in_org_unit_range({'uuid': org_unit_uuid},
@@ -419,5 +413,4 @@
 
         if employee_uuid:
             validator.is_date_range_in_employee_range({'uuid': employee_uuid},
-                                                      new_from, new_to)
->>>>>>> 0aa83383
+                                                      new_from, new_to)