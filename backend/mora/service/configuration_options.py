#
# Copyright (c) Magenta ApS
#
# This Source Code Form is subject to the terms of the Mozilla Public
# License, v. 2.0. If a copy of the MPL was not distributed with this
# file, You can obtain one at http://mozilla.org/MPL/2.0/.
#
import psycopg2
import flask
import logging
from mora import exceptions
from .. import util
from .. import service


logger = logging.getLogger("mo_configuration")

blueprint = flask.Blueprint('configuration', __name__, static_url_path='',
                            url_prefix='/service')

<<<<<<< HEAD
TRIGGER_NAMES = {"trigger-before", "trigger-after"}
=======
# tilladte triggernavne - alle config-vars prefixet af 
# disse skal checkes ved opstart og ved indsætning af nye
TRIGGER_NAMES={"trigger-before", "trigger-after"}
>>>>>>> 12333d45


def _get_connection(config=None):
    if not config:
        config = flask.current_app.config
    logger.debug('Open connection to Configuration database')
    try:
        conn = psycopg2.connect(user=config.get("CONF_DB_USER"),
                                dbname=config.get("CONF_DB_NAME"),
                                host=config.get("CONF_DB_HOST"),
                                port=config.get("CONF_DB_PORT"),
                                password=config.get("CONF_DB_PASSWORD"))
    except psycopg2.OperationalError:
        logger.error('Configuration database connection error')
        raise
    return conn


<<<<<<< HEAD
def check_config(app):
    errors = []
    config = app.config
    if not (config.get("CONF_DB_USER") and config.get("CONF_DB_NAME") and
            config.get("CONF_DB_HOST") and config.get("CONF_DB_PORT") and
            config.get("CONF_DB_PASSWORD")):
        errors.extend([
            'Configuration error of user settings connection information',
            'CONF_DB_USER: {}'.format(config.get("CONF_DB_USER")),
            'CONF_DB_NAME: {}'.format(config.get("CONF_DB_NAME")),
            'CONF_DB_HOST: {}'.format(config.get("CONF_DB_HOST")),
            'CONF_DB_PORT: {}'.format(config.get("CONF_DB_PORT")),
            'Length of CONF_DB_PASSWORD: {}'.format(
                len(config.get("CONF_DB_PASSWORD", "")))
        ])
    try:
        conn = _get_connection(config)
    except Exception:
        errors.append("Configuration database could not be opened")
        conn = None

    if conn:
        # check all triggers can be found from text and report those that can't
        query_suffix = " OR ".join(["setting like %s" for i in TRIGGER_NAMES])
        where_values = ["%s://%%" % n for n in TRIGGER_NAMES]
        cur = conn.cursor()
        query = ("SELECT object, setting, value FROM orgunit_settings WHERE " +
                 query_suffix)
        cur.execute(query, where_values)
        rows = cur.fetchall()
        for row in rows:
            row = {"object": row[0], "setting": row[1], "value": row[2]}
            try:
                triggers_from_string(row["value"])
            except Exception:
                errors.append("trigger validation error for %r" % row)
    if errors:
        [logger.error(x) for x in errors]
        raise Exception("Configuration settings had errors "
                        "please check log output from startup")

    return not errors


def triggers_from_string(trigger_string):
    triggers = []
    trigger_strings = [
        i.strip() for i in trigger_string.split(",") if i.strip()
    ]
    for s in trigger_strings:
        identifiers = s.split(".")
        t = globals().get(identifiers.pop(0), None)
        while t and len(identifiers):
            t = getattr(t, identifiers.pop(0), None)
        if not t:
            logger.error("trigger not found: %s", s)
            raise Exception("trigger not found: %s" % s)
        else:
            triggers.append(t)
    return triggers


def get_triggers(trigger_name, uuid, url_rule):

    if trigger_name not in TRIGGER_NAMES:
        logger.error("trigger name not allowed: %s", trigger_name)
        raise Exception("trigger name not allowed: %s" % trigger_name)
=======
def get_triggers(trigger_name, uuid, url_rule):

    def _triggers(trigger_string):
        triggers=[]
        trigger_strings = [i.strip() for i in trigger_string.split(",") if i.strip()]
        for s in trigger_strings:
            identifiers = s.split(".")
            t = globals().get(identifiers.pop(0), None)
            while t and len(identifiers):
                t = getattr(t, identifiers.pop(0), None)
            if not t:
                logger.error("trigger not found: %s", s)
            else:
                triggers.append(t)
        return triggers

    # raise hvis trigger_name ikke i TRIGGER_NAMES
>>>>>>> 12333d45

    trigger_mask = "{}://{}".format(trigger_name, url_rule)

    # local else global triggers
<<<<<<< HEAD
    triggers = triggers_from_string(
        get_configuration(uuid).get(trigger_mask, "")
    )
    if not triggers:
        triggers = triggers_from_string(
            get_configuration().get(trigger_mask, "")
        )
=======
    triggers = _triggers(get_configuration(uuid).get(trigger_mask,""))
    if not triggers:
        triggers = _triggers(get_configuration().get(trigger_mask,""))
>>>>>>> 12333d45

    return triggers


def get_configuration(unitid=None):
    if unitid:
        query_suffix = " = %s"
    else:
        query_suffix = " IS %s"

    configuration = {}
    conn = _get_connection()
    query = ("SELECT setting, value FROM orgunit_settings WHERE object" +
             query_suffix)
    try:
        cur = conn.cursor()
        cur.execute(query, (unitid,))
        rows = cur.fetchall()
        for row in rows:
            setting = row[0]
            if row[1] == 'True':
                value = True
            elif row[1] == 'False':
                value = False
            else:
                value = row[1]
            configuration[setting] = value
    finally:
        conn.close()
    logger.debug('Read: Unit: {}, configuration: {}'.format(unitid,
                                                            configuration))
    return configuration


def set_configuration(configuration, unitid=None):
    logger.debug('Write: Unit: {}, configuration: {}'.format(unitid,
                                                             configuration))
    if unitid:
        query_suffix = ' = %s'
    else:
        query_suffix = ' IS %s'

    orgunit_conf = configuration['org_units']

    # check if there are any triggers and whether they can be resolved
    for key, value in orgunit_conf.items():
        for tn in TRIGGER_NAMES:
            if key.startswith("%s://" % tn):
                triggers_from_string(value)

    conn = _get_connection()
    try:
        cur = conn.cursor()

        for key, value in orgunit_conf.items():
            query = ('SELECT id FROM orgunit_settings WHERE setting =' +
                     '%s and object' + query_suffix)
            cur.execute(query, (key, unitid))
            rows = cur.fetchall()
            if not rows:
                query = ("INSERT INTO orgunit_settings (object, setting, " +
                         "value) VALUES (%s, %s, %s)")
                cur.execute(query, (unitid, key, value))
            elif len(rows) == 1:
                query = 'UPDATE orgunit_settings SET value=%s WHERE id = %s'
                cur.execute(query, (value, rows[0][0]))
            else:
                exceptions.ErrorCodes.E_INCONSISTENT_SETTINGS(
                    'Inconsistent settings for {}'.format(unitid)
                )

        # remove any settings not mentioned in the new configuration
        if orgunit_conf:
            query_infix = ", ".join(["%s" for x in orgunit_conf.keys()])
            query = ("DELETE from orgunit_settings where object" +
                     query_suffix + " and setting not in (" +
                     query_infix + ")")
            cur.execute(query, (unitid, *orgunit_conf.keys()))
        else:
            query = ("DELETE from orgunit_settings where object" +
                     query_suffix)
            cur.execute(query, (unitid,))
        conn.commit()

    finally:
        conn.close()
    return True


@blueprint.route('/ou/<uuid:unitid>/configuration', methods=['POST'])
@util.restrictargs()
def set_org_unit_configuration(unitid):
    """Set a configuration setting for an ou.

    .. :quickref: Unit; Create configuration setting.

    :statuscode 201: Setting created.

    :param unitid: The UUID of the organisational unit to be configured.

    :<json object conf: Configuration option

    .. sourcecode:: json

      {
        "org_units": {
          "show_location": "True"
        }
      }

    :returns: True
    """
    configuration = flask.request.get_json()
    return flask.jsonify(set_configuration(configuration, unitid))


@blueprint.route('/ou/<uuid:unitid>/configuration', methods=['GET'])
@util.restrictargs()
def get_org_unit_configuration(unitid):
    """Read configuration settings for an ou.

    .. :quickref: Unit; Read configuration setting.

    :statuscode 200: Setting returned.

    :param unitid: The UUID of the organisational unit.

    :returns: Configuration settings for unit
    """
    configuration = get_configuration(unitid)
    return flask.jsonify(configuration)


@blueprint.route('/configuration', methods=['POST'])
@util.restrictargs('at')
def set_global_configuration():
    """Set or modify a gloal configuration setting.

    .. :quickref: Set or modify a global configuration setting.

    :statuscode 201: Setting created.

    :<json object conf: Configuration option

    .. sourcecode:: json

      {
        "org_units": {
          "show_roles": "False"
        }
      }

    :returns: True
    """
    configuration = flask.request.get_json()
    return flask.jsonify(set_configuration(configuration))


@blueprint.route('/configuration', methods=['GET'])
@util.restrictargs('at')
def get_global_configuration():
    """Read configuration settings for an ou.

    .. :quickref: Unit; Read configuration setting.

    :statuscode 200: Setting returned.
    :statuscode 404: No such unit found.

    :returns: Global configuration settings
    """
    configuration = get_configuration()
    return flask.jsonify(configuration)<|MERGE_RESOLUTION|>--- conflicted
+++ resolved
@@ -18,13 +18,7 @@
 blueprint = flask.Blueprint('configuration', __name__, static_url_path='',
                             url_prefix='/service')
 
-<<<<<<< HEAD
 TRIGGER_NAMES = {"trigger-before", "trigger-after"}
-=======
-# tilladte triggernavne - alle config-vars prefixet af 
-# disse skal checkes ved opstart og ved indsætning af nye
-TRIGGER_NAMES={"trigger-before", "trigger-after"}
->>>>>>> 12333d45
 
 
 def _get_connection(config=None):
@@ -43,7 +37,6 @@
     return conn
 
 
-<<<<<<< HEAD
 def check_config(app):
     errors = []
     config = app.config
@@ -111,30 +104,10 @@
     if trigger_name not in TRIGGER_NAMES:
         logger.error("trigger name not allowed: %s", trigger_name)
         raise Exception("trigger name not allowed: %s" % trigger_name)
-=======
-def get_triggers(trigger_name, uuid, url_rule):
-
-    def _triggers(trigger_string):
-        triggers=[]
-        trigger_strings = [i.strip() for i in trigger_string.split(",") if i.strip()]
-        for s in trigger_strings:
-            identifiers = s.split(".")
-            t = globals().get(identifiers.pop(0), None)
-            while t and len(identifiers):
-                t = getattr(t, identifiers.pop(0), None)
-            if not t:
-                logger.error("trigger not found: %s", s)
-            else:
-                triggers.append(t)
-        return triggers
-
-    # raise hvis trigger_name ikke i TRIGGER_NAMES
->>>>>>> 12333d45
 
     trigger_mask = "{}://{}".format(trigger_name, url_rule)
 
     # local else global triggers
-<<<<<<< HEAD
     triggers = triggers_from_string(
         get_configuration(uuid).get(trigger_mask, "")
     )
@@ -142,12 +115,6 @@
         triggers = triggers_from_string(
             get_configuration().get(trigger_mask, "")
         )
-=======
-    triggers = _triggers(get_configuration(uuid).get(trigger_mask,""))
-    if not triggers:
-        triggers = _triggers(get_configuration().get(trigger_mask,""))
->>>>>>> 12333d45
-
     return triggers
 
 
