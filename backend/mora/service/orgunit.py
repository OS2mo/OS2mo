--- conflicted
+++ resolved
@@ -734,11 +734,8 @@
 
     :statuscode 200: Creation succeeded.
 
-<<<<<<< HEAD
     :param unituuid: The UUID of the unit.
-=======
     :param unitid: The UUID of the organisational unit.
->>>>>>> b52dc907
 
     All requests contain validity objects on the following form:
 
