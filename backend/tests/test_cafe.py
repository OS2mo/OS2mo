--- conflicted
+++ resolved
@@ -14,12 +14,8 @@
 import subprocess
 import traceback
 import unittest
-
-<<<<<<< HEAD
 import psycopg2
 import mora.settings as settings
-=======
->>>>>>> 5182eabd
 
 from mora import util as mora_util
 from oio_rest.utils import test_support
@@ -48,7 +44,6 @@
 class TestCafeTests(util.LiveLoRATestCase):
     """Run tests with test-cafe."""
 
-<<<<<<< HEAD
     def _create_conf_data(self):
 
         defaults = {'show_roles': 'True',
@@ -122,11 +117,6 @@
     def _test_with_testcafe(self, test_file, test_name):
         self.load_sql_fixture()
         p_port = self._create_conf_data()
-=======
-    def test_with_testcafe(self):
-        self.load_sql_fixture()
-        self.add_resetting_endpoint()
->>>>>>> 5182eabd
 
         # Start the testing process
         print("----------------------")
@@ -149,7 +139,6 @@
         xml_report_file = os.path.join(util.REPORTS_DIR, "testcafe.xml")
         json_report_file = os.path.join(util.REPORTS_DIR, "testcafe.json")
 
-<<<<<<< HEAD
         with util.override_settings(USER_SETTINGS_DB_PORT=p_port):
             process = subprocess.run(
                 [
@@ -166,23 +155,6 @@
                 cwd=util.BASE_DIR,
                 env=env,
             )
-=======
-        process = subprocess.run(
-            [
-                TESTCAFE_COMMAND,
-                "'{} --no-sandbox'".format(browser),
-                TEST_DIR,
-                "-r", ','.join(["spec",
-                                "xunit:" + xml_report_file,
-                                "json:" + json_report_file]),
-            ],
-            stdout=subprocess.PIPE,
-            stderr=subprocess.STDOUT,
-            stdin=subprocess.DEVNULL,
-            cwd=util.BASE_DIR,
-            env=env,
-        )
->>>>>>> 5182eabd
 
         print(process.stdout.decode(), end='')
 
