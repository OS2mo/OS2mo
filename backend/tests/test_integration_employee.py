#
# Copyright (c) 2017-2018, Magenta ApS
#
# This Source Code Form is subject to the terms of the Mozilla Public
# License, v. 2.0. If a copy of the MPL was not distributed with this
# file, You can obtain one at http://mozilla.org/MPL/2.0/.
#

import freezegun
import notsouid

from mora import lora
from . import util


@freezegun.freeze_time('2017-01-01', tz_offset=1)
class Tests(util.LoRATestCase):
    maxDiff = None

    def test_create_employee(self):
        self.load_sample_structures()

        c = lora.Connector(virkningfra='-infinity', virkningtil='infinity')

        mock_uuid = "b6c268d2-4671-4609-8441-6029077d8efc"

        payload = {
            "name": "Torkild Testperson",
            "cpr_no": "0101501234",
            "org": {
                'uuid': "456362c4-0ee4-4e5e-a72c-751239745e62"
            }
        }

        with notsouid.freeze_uuid(mock_uuid):
            r = self.request('/service/e/create', json=payload)
        userid = r.json

        expected = {
            "livscykluskode": "Importeret",
            "note": "Oprettet i MO",
            "attributter": {
                "brugeregenskaber": [
                    {
                        "virkning": {
                            "to_included": False,
                            "to": "infinity",
                            "from_included": True,
                            "from": "1950-01-01 00:00:00+01"
                        },
                        "brugervendtnoegle": mock_uuid,
                        "brugernavn": "Torkild Testperson",
                        "integrationsdata": "{}"
                    }
                ]
            },
            "relationer": {
                "tilhoerer": [
                    {
                        "virkning": {
                            "to_included": False,
                            "to": "infinity",
                            "from_included": True,
                            "from": "1950-01-01 00:00:00+01"
                        },
                        "uuid": "456362c4-0ee4-4e5e-a72c-751239745e62"
                    }
                ],
                "tilknyttedepersoner": [
                    {
                        "virkning": {
                            "to_included": False,
                            "to": "infinity",
                            "from_included": True,
                            "from": "1950-01-01 00:00:00+01"
                        },
                        "urn": "urn:dk:cpr:person:0101501234"
                    }
                ],
            },
            "tilstande": {
                "brugergyldighed": [
                    {
                        "virkning": {
                            "to_included": False,
                            "to": "infinity",
                            "from_included": True,
                            "from": "1950-01-01 00:00:00+01"
                        },
                        "gyldighed": "Aktiv"
                    }
                ]
            },
        }

        actual = c.bruger.get(userid)

        self.assertRegistrationsEqual(expected, actual)

        self.assertRequestResponse(
            '/service/e/{}/'.format(userid),
            {
                'name': 'Torkild Testperson',
                'org': {
                    'name': 'Aarhus Universitet',
                    'user_key': 'AU',
                    'uuid': '456362c4-0ee4-4e5e-a72c-751239745e62',
                },
                'user_key': mock_uuid,
                'cpr_no': '0101501234',
                'uuid': userid,
            },
        )

    def test_create_employee_like_import(self):
        '''Test creating a user that has no CPR number, but does have a
        user_key and a given UUID.

        '''
        self.load_sample_structures()

        userid = "ef78f929-2eb4-4d9e-8891-f9e8dcb47533"

        self.assertRequestResponse(
            '/service/e/create',
            userid,
            json={
                'name': 'Teodor Testfætter',
                'user_key': 'testfætter',
                'org': {
                    'uuid': '456362c4-0ee4-4e5e-a72c-751239745e62'
                },
                'uuid': userid,
            },
        )

        self.assertRequestResponse(
            '/service/e/{}/'.format(userid),
            {
                'name': 'Teodor Testfætter',
                'user_key': 'testfætter',
                'org': {
                    'name': 'Aarhus Universitet',
                    'user_key': 'AU',
                    'uuid': '456362c4-0ee4-4e5e-a72c-751239745e62',
                },
                'uuid': userid,
            },
        )

    def test_create_employee_fails_on_empty_payload(self):
        self.load_sample_structures()

        payload = {}

        self.assertRequestResponse(
            '/service/e/create',
            {
                'description': 'Missing name',
                'error': True,
                'error_key': 'V_MISSING_REQUIRED_VALUE',
                'key': 'name',
                'obj': {},
                'status': 400,
            },
            json=payload,
            status_code=400,
        )

    def test_create_employee_fails_on_invalid_cpr(self):
        payload = {
            "name": "Torkild Testperson",
            "cpr_no": "1",
            "org": {
                'uuid': "456362c4-0ee4-4e5e-a72c-751239745e62"
            }
        }

        self.assertRequestResponse(
            '/service/e/create',
            {
                'cpr': '1',
                'description': 'Not a valid CPR number.',
                'error': True,
                'error_key': 'V_CPR_NOT_VALID',
                'status': 400,
            },
            json=payload,
            status_code=400,
        )

    def test_create_employee_existing_cpr_existing_org(self):
        self.load_sample_structures()

        payload = {
            "name": "Torkild Testperson",
            "cpr_no": "0906340000",
            "org": {
                'uuid': "456362c4-0ee4-4e5e-a72c-751239745e62"
            }
        }

        expected = {
            'cpr': '0906340000',
            'description': 'Person with CPR number already exists.',
            'error': True,
            'error_key': 'V_EXISTING_CPR',
            'status': 409
        }

        self.assertRequestResponse(
            '/service/e/create',
            expected,
            json=payload,
            status_code=409,
        )

    def test_create_employee_existing_cpr_new_org(self):
        """
        Should be able to create employee with same CPR no,
        but in different organisation
        """
        self.load_sample_structures()

        payload = {
            "name": "Torkild Testperson",
            "cpr_no": "0906340000",
            "org": {
                'uuid': "3dcb1072-482e-491e-a8ad-647991d0bfcf"
            }
        }

        uuid = self.request('/service/e/create', json=payload).json

        c = lora.Connector(virkningfra='-infinity', virkningtil='infinity')

        self.assertTrue(c.bruger.get(uuid))

    def test_create_employee_with_details(self):
        """Test creating an employee with added details"""
        self.load_sample_structures()

        employee_uuid = "f7bcc7b1-381a-4f0e-a3f5-48a7b6eedf1c"

        payload = {
            "name": "Torkild Testperson",
            "cpr_no": "0101501234",
            "org": {
                'uuid': "456362c4-0ee4-4e5e-a72c-751239745e62"
            },
            "details": [
                {
                    "type": "engagement",
                    "org_unit": {
                        'uuid': "9d07123e-47ac-4a9a-88c8-da82e3a4bc9e"
                    },
                    "job_function": {
                        'uuid': "3ef81e52-0deb-487d-9d0e-a69bbe0277d8"
                    },
                    "engagement_type": {
                        'uuid': "62ec821f-4179-4758-bfdf-134529d186e9"
                    },
                    "validity": {
                        "from": "2016-12-01",
                        "to": None,
                    }
                }
            ],
            "uuid": employee_uuid
        }

        mock_uuid = "b6c268d2-4671-4609-8441-6029077d8efc"
        with notsouid.freeze_uuid(mock_uuid):
            self.request('/service/e/create', json=payload)

        self.assertRequestResponse(
            '/service/e/{}/'.format(employee_uuid),
            {
                'name': 'Torkild Testperson',
                'org': {
                    'name': 'Aarhus Universitet',
                    'user_key': 'AU',
                    'uuid': '456362c4-0ee4-4e5e-a72c-751239745e62',
                },
                'user_key': mock_uuid,
                'cpr_no': '0101501234',
                'uuid': employee_uuid,
            },
        )

        r = self.request('/service/e/{}/details/engagement'.format(
            employee_uuid))
        self.assertEqual(1, len(r.json), 'One engagement should exist')

    def test_create_employee_with_details_fails_atomically(self):
        """Ensure that we only save data when everything validates correctly"""
        self.load_sample_structures()

        employee_uuid = "d2e1b69e-def1-41b1-b652-e704af02591c"

        payload_broken_engagement = {
            "name": "Torkild Testperson",
            "cpr_no": "0101501234",
            "org": {
                'uuid': "456362c4-0ee4-4e5e-a72c-751239745e62"
            },
            "details": [
                {
                    "type": "engagement",
                    "org_unit": {
                        'uuid': "9d07123e-47ac-4a9a-"
                                "88c8-da82e3a4bc9e"
                    },
                    "job_function": {
                        'uuid': "3ef81e52-0deb-487d-9d0e-a69bbe0277d8"
                    },
                    "engagement_type": {
                        'uuid': "62ec821f-4179-4758-bfdf-134529d186e9"
                    },
                    "validity": {
                        "from": "1960-12-01",
                        "to": "2017-12-01",
                    }
                }
            ],
            "uuid": employee_uuid
        }

        self.assertRequestResponse(
            '/service/e/create',
            {
                'description': 'Date range exceeds validity '
                               'range of associated org unit.',
                'error': True,
                'error_key': 'V_DATE_OUTSIDE_ORG_UNIT_RANGE',
                'org_unit_uuid': '9d07123e-47ac-4a9a-88c8-da82e3a4bc9e',
                'status': 400,
                'valid_from': '2016-01-01',
                'valid_to': None,
                'wanted_valid_from': '1960-12-01',
                'wanted_valid_to': '2017-12-01'
            },
            status_code=400,
            json=payload_broken_engagement,
        )

        payload_broken_employee = {
            "name": "Torkild Testperson",
            "cpr_no": "0101174234",
            "org": {
                'uuid': "456362c4-0ee4-4e5e-a72c-751239745e62"
            },
            "details": [
                {
                    "type": "engagement",
                    "org_unit": {
                        'uuid': "9d07123e-47ac-4a9a-"
                                "88c8-da82e3a4bc9e"
                    },
                    "job_function": {
                        'uuid': "3ef81e52-0deb-487d-9d0e-a69bbe0277d8"
                    },
                    "engagement_type": {
                        'uuid': "62ec821f-4179-4758-bfdf-134529d186e9"
                    },
                    "validity": {
                        "from": "2016-12-01",
                        "to": "2017-12-01",
                    }
                }
            ],
            "uuid": employee_uuid
        }

        self.assertRequestResponse(
            '/service/e/create',
            {
                'description': 'Date range exceeds validity '
                               'range of associated employee.',
                'error': True,
                'error_key': 'V_DATE_OUTSIDE_EMPL_RANGE',
                'status': 400,
                'valid_from': '2017-01-01',
                'valid_to': '9999-12-31',
                'wanted_valid_from': '2016-12-01',
                'wanted_valid_to': '2017-12-02'
            },
            status_code=400,
            json=payload_broken_employee,
        )

        # Assert that nothing has been written

        self.assertRequestResponse(
            '/service/e/{}/'.format(employee_uuid),
            {
                'status': 404,
                'error': True,
                'description': 'User not found.',
                'error_key': 'E_USER_NOT_FOUND'
            },
            status_code=404,
        )

        engagement = self.request('/service/e/{}/details/engagement'.format(
            employee_uuid)).json
        self.assertEqual([], engagement,
                         'No engagement should have been created')

    def test_cpr_lookup_prod_mode_false(self):
        # Arrange
        cpr = "0101501234"

        expected = {
            'name': 'Merle Mortensen',
            'cpr_no': cpr
        }

        # Act
        with util.override_settings(PROD_MODE=False):
            self.assertRequestResponse(
                '/service/e/cpr_lookup/?q={}'.format(cpr),
                expected)

    def test_cpr_lookup_raises_on_wrong_length(self):
        # Arrange

        # Act
        self.assertRequestResponse(
            '/service/e/cpr_lookup/?q=1234/',
            {
                'cpr': '1234/',
                'description': 'Not a valid CPR number.',
                'error': True,
                'error_key': 'V_CPR_NOT_VALID',
                'status': 400,
            },
            status_code=400,
        )
        self.assertRequestResponse(
            '/service/e/cpr_lookup/?q=1234',
            {
                'cpr': '1234',
                'description': 'Not a valid CPR number.',
                'error': True,
                'error_key': 'V_CPR_NOT_VALID',
                'status': 400,
            },
            status_code=400,
        )
        self.assertRequestResponse(
            '/service/e/cpr_lookup/?q=1234567890123',
            {
                'cpr': '1234567890123',
                'description': 'Not a valid CPR number.',
                'error': True,
                'error_key': 'V_CPR_NOT_VALID',
                'status': 400,
            },
            status_code=400,
        )

    def test_edit_employee_overwrite(self):
        # A generic example of editing an employee

        self.load_sample_structures()

        userid = "6ee24785-ee9a-4502-81c2-7697009c9053"

        req = [{
            "type": "employee",
            "original": {
                "validity": {
                    "from": "2016-01-01 00:00:00+01",
                    "to": None
                },
                "cpr_no": "1205320000",
                "name": "Fedtmule",
                "uuid": userid,
            },
            "data": {
                "validity": {
                    "from": "2017-01-01",
                },
                "cpr_no": "0202020202",
                "name": "Test 2 Employee",
            },
        }]

        self.assertRequestResponse(
            '/service/details/edit',
            [userid],
            json=req,
        )

        # there must be a registration of the new name
        expected_brugeregenskaber = [{
            'brugernavn': 'Fedtmule',
            'brugervendtnoegle': 'fedtmule',
            'virkning': {
                'from': '1932-05-12 00:00:00+01',
                'from_included': True,
                'to': '2017-01-01 00:00:00+01',
                'to_included': False
            }
        }, {
            'brugernavn': 'Test 2 Employee',
            'brugervendtnoegle': 'fedtmule',
            'virkning': {
                'from': '2017-01-01 00:00:00+01',
                'from_included': True,
                'to': 'infinity',
                'to_included': False
            }
        }]

        expected_tilknyttedepersoner = [{
            'urn': 'urn:dk:cpr:person:1205320000',
            'virkning': {
                'from': '1932-05-12 00:00:00+01',
                'from_included': True,
                'to': '2017-01-01 00:00:00+01',
                'to_included': False
            }
        }, {
            'urn': 'urn:dk:cpr:person:0202020202',
            'virkning': {
                'from': '2017-01-01 00:00:00+01',
                'from_included': True,
                'to': 'infinity',
                'to_included': False
            }
        }]

        # but looking at the validity of the original that was sent along
        # the period from that fromdate up to the this fromdate has been
        # removed

        expected_brugergyldighed = [{
            'gyldighed': 'Aktiv',
            'virkning': {
                'from': '1932-05-12 00:00:00+01',
                'from_included': True,
                'to': '2016-01-01 00:00:00+01',
                'to_included': False
            }
        }, {
            'gyldighed': 'Aktiv',
            'virkning': {
                'from': '2017-01-01 00:00:00+01',
                'from_included': True,
                'to': 'infinity',
                'to_included': False
            }
        }, {
            'gyldighed': 'Inaktiv',
            'virkning': {
                'from': '2016-01-01 00:00:00+01',
                'from_included': True,
                'to': '2017-01-01 00:00:00+01',
                'to_included': False
            }
        }]

        c = lora.Connector(virkningfra='-infinity', virkningtil='infinity')
        actual = c.bruger.get(userid)

        self.assertEqual(
            expected_brugeregenskaber,
            actual['attributter']['brugeregenskaber']
        )
        self.assertEqual(
            expected_brugergyldighed,
            actual['tilstande']['brugergyldighed']
        )
        self.assertEqual(
            expected_tilknyttedepersoner,
            actual['relationer']['tilknyttedepersoner']
        )

    def test_edit_employee(self):
        # A generic example of editing an employee

        self.load_sample_structures()

        userid = "6ee24785-ee9a-4502-81c2-7697009c9053"

        req = [{
            "type": "employee",
            "original": None,
            "data": {
                "validity": {
                    "from": "2017-02-02",
                },
                "cpr_no": "0101010101",
                "name": "Test 1 Employee",
            },
            "uuid": userid
        }]

        self.assertRequestResponse(
            '/service/details/edit',
            [userid],
            json=req,
        )

        # there must be a registration of the new name
        expected_brugeregenskaber = [{
            'brugernavn': 'Fedtmule',
            'brugervendtnoegle': 'fedtmule',
            'virkning': {
                'from': '1932-05-12 00:00:00+01',
                'from_included': True,
                'to': '2017-02-02 00:00:00+01',
                'to_included': False
            }
        }, {
            'brugernavn': 'Test 1 Employee',
            'brugervendtnoegle': 'fedtmule',
            'virkning': {
                'from': '2017-02-02 00:00:00+01',
                'from_included': True,
                'to': 'infinity',
                'to_included': False
            }
        }]

        # but looking at the validity of the original that was sent along
        # the period from that fromdate up to the this fromdate has been
        # removed

        expected_brugergyldighed = [{
            'gyldighed': 'Aktiv',
            'virkning': {
                'from': '1932-05-12 00:00:00+01',
                'from_included': True,
                'to': '2017-02-02 00:00:00+01',
                'to_included': False
            }
        }, {
            'gyldighed': 'Aktiv',
            'virkning': {
                'from': '2017-02-02 00:00:00+01',
                'from_included': True,
                'to': 'infinity',
                'to_included': False
            }
        }]

        expected_tilknyttedepersoner = [{
            'urn': 'urn:dk:cpr:person:1205320000',
            'virkning': {
                'from': '1932-05-12 00:00:00+01',
                'from_included': True,
                'to': '2017-02-02 00:00:00+01',
                'to_included': False
            }
        }, {
            'urn': 'urn:dk:cpr:person:0101010101',
            'virkning': {
                'from': '2017-02-02 00:00:00+01',
                'from_included': True,
                'to': 'infinity',
                'to_included': False
            }
        }]

        c = lora.Connector(virkningfra='-infinity', virkningtil='infinity')
        actual = c.bruger.get(userid)

        self.assertEqual(
            expected_brugeregenskaber,
            actual['attributter']['brugeregenskaber']
        )
        self.assertEqual(
            expected_brugergyldighed,
            actual['tilstande']['brugergyldighed']
        )
        self.assertEqual(
            expected_tilknyttedepersoner,
            actual['relationer']['tilknyttedepersoner']
        )

<<<<<<< HEAD
    @freezegun.freeze_time('2016-01-01', tz_offset=2)
    def test_get_integration_data(self):
        self.load_sample_structures()
        employee_uuid = 'df55a3ad-b996-4ae0-b6ea-a3241c4cbb24'
        util.load_fixture('organisation/bruger',
                          'create_bruger_andersine.json',
                          employee_uuid)

        self.assertRequestResponse(
            '/service/e/{}/integration-data'.format(employee_uuid),
            {
                'integration_data': {"von-and-løn-id": "2468"},
                'name': 'Andersine And',
                'uuid': 'df55a3ad-b996-4ae0-b6ea-a3241c4cbb24'
            }
        )

    @freezegun.freeze_time('2016-01-01', tz_offset=2)
    def test_edit_integration_data(self):
        self.load_sample_structures()
        employee_uuid = 'df55a3ad-b996-4ae0-b6ea-a3241c4cbb24'
        util.load_fixture('organisation/bruger',
                          'create_bruger_andersine.json',
                          employee_uuid)

        req = {
            "type": "employee",
            "data": {
                "uuid": employee_uuid,
                "integration_data": {
                    "von-and-løn-id": "2468",
                    "bjørnebanden-hjælper-id": "sorte-slyngel"
                },
                "validity": {
                    "from": "2016-01-01",
                    "to": "2016-01-02",
                },
            },
        }

        self.assertRequestResponse(
            '/service/details/edit',
            employee_uuid,
            json=req,
        )

        self.assertRequestResponse(
            '/service/e/' +
            employee_uuid +
            '/integration-data?at=2016-01-01', {
                'integration_data': {
                    'bjørnebanden-hjælper-id': 'sorte-slyngel',
                    'von-and-løn-id': '2468'
                },
                'name': 'Andersine And',
                'uuid': employee_uuid
            }
        )
=======
    def test_edit_employee_in_the_past_fails(self):
        """It shouldn't be possible to perform an edit in the past"""
        self.load_sample_structures()

        userid = "6ee24785-ee9a-4502-81c2-7697009c9053"

        req = [{
            "type": "employee",
            "original": None,
            "data": {
                "validity": {
                    "from": "2000-01-01",
                },
                "cpr_no": "0101010101",
                "name": "Test 1 Employee",
            },
            "uuid": userid
        }]

        self.assertRequestResponse(
            '/service/details/edit',
            {
                'description': 'Cannot perform changes before current date',
                'error': True,
                'error_key': 'V_CHANGING_THE_PAST',
                'date': '2000-01-01T00:00:00+01:00',
                'status': 400
            },
            json=req,
            status_code=400)
>>>>>>> 04624634
<|MERGE_RESOLUTION|>--- conflicted
+++ resolved
@@ -681,7 +681,6 @@
             actual['relationer']['tilknyttedepersoner']
         )
 
-<<<<<<< HEAD
     @freezegun.freeze_time('2016-01-01', tz_offset=2)
     def test_get_integration_data(self):
         self.load_sample_structures()
@@ -740,7 +739,7 @@
                 'uuid': employee_uuid
             }
         )
-=======
+
     def test_edit_employee_in_the_past_fails(self):
         """It shouldn't be possible to perform an edit in the past"""
         self.load_sample_structures()
@@ -770,5 +769,4 @@
                 'status': 400
             },
             json=req,
-            status_code=400)
->>>>>>> 04624634
+            status_code=400)