module.exports = {
  root: true,
  env: {
    browser: true,
    node: true
  },
<<<<<<< HEAD
  // https://github.com/standard/standard/blob/master/docs/RULES-en.md
  extends: ['standard', 'plugin:testcafe/recommended'],
  // required to lint *.vue files
  plugins: [
    'html',
=======
  extends: [
    'plugin:vue/essential',
    '@vue/standard',
    'plugin:testcafe/recommended'
  ],
  plugins: [
>>>>>>> 184cd752
    'testcafe'
  ],
  rules: {
    // allow async-await
    'generator-star-spacing': 'off',
    'no-console': process.env.NODE_ENV === 'production' ? 'error' : 'off',
    'no-debugger': process.env.NODE_ENV === 'production' ? 'error' : 'off'
  },
  parserOptions: {
    parser: 'babel-eslint',
    sourceType: 'module'
  }
}<|MERGE_RESOLUTION|>--- conflicted
+++ resolved
@@ -4,20 +4,12 @@
     browser: true,
     node: true
   },
-<<<<<<< HEAD
-  // https://github.com/standard/standard/blob/master/docs/RULES-en.md
-  extends: ['standard', 'plugin:testcafe/recommended'],
-  // required to lint *.vue files
-  plugins: [
-    'html',
-=======
   extends: [
     'plugin:vue/essential',
     '@vue/standard',
     'plugin:testcafe/recommended'
   ],
   plugins: [
->>>>>>> 184cd752
     'testcafe'
   ],
   rules: {
