import { Selector } from 'testcafe'
import { baseURL } from './support'
import VueSelector from 'testcafe-vue-selectors'

let moment = require('moment')

fixture('MoOrganisationUnitTerminate')
  .page(`${baseURL}/organisation`)

const createDialog = Selector('#orgUnitCreate')

const createUnitSelect = createDialog.find('select[data-vv-as="Enhedstype"]')
const createUnitOption = createUnitSelect.find('option')

const createAddressInput = createDialog.find('.v-autocomplete[data-vv-as="Adresse"]')
const createAddressItem = createAddressInput.find('.v-autocomplete-list-item label')

const createParentInput = createDialog.find('input[data-vv-as="Enhed"]')

const createFromInput = createDialog.find('.from-date input.form-control')

const dialog = Selector('#orgUnitTerminate')

const parentInput = dialog.find('input[data-vv-as="Enhed"]')

const fromInput = dialog.find('.from-date input.form-control')

<<<<<<< HEAD
test('Workflow: terminate org unit', async t => {
  let today = moment()

  await t
    .hover('#mo-workflow', {offsetX: 10, offsetY: 10})
    .click('.btn-unit-create')

    .expect(createDialog.exists).ok('Opened dialog')

    .typeText(createDialog.find('input[data-vv-as="Navn"]'), 'Hjørring VM 2018')

    .click(createUnitSelect)
    .click(createUnitOption.withText('Fagligt center'))

    .click(createParentInput)
    .click(createDialog.find('li.tree-node span.tree-anchor span'))

    .click(createFromInput)
    .hover(createDialog.find('.vdp-datepicker .day:not(.blank)'))
    .click(createDialog.find('.vdp-datepicker .day:not(.blank)'))
    .expect(createFromInput.value).eql(today.format('01-MM-YYYY'))

    .click(createAddressInput)
    .typeText(createAddressInput.find('input'), 'hjør')
    .expect(createAddressItem.withText('Hjørringgade').visible).ok()
    .pressKey('down enter')
    .expect(createAddressInput.find('input').value)
    .eql('Hjørringgade 1, 9850 Hirtshals')

    .typeText(createDialog.find('input[data-vv-as="Tlf"]'), '44772000')

    .click(createDialog.find('.btn-primary'))

    .expect(createDialog.exists).notOk()

    .expect(VueSelector('MoLog MoWorklog')
            .find('.alert').nth(-1).innerText)
    .match(
      /Organisationsenheden med UUID [-0-9a-f]* er blevet oprettet/
    )

    .hover('#mo-workflow', {offsetX: 10, offsetY: 130})
=======
test('Workflow: terminate unit', async t => {
  let today = moment().add(1, 'days')

  await t
    .setTestSpeed(0.8)
    .hover('#mo-workflow', { offsetX: 10, offsetY: 130 })
>>>>>>> 184cd752
    .click('.btn-unit-terminate')

    .expect(dialog.exists).ok('Opened dialog')

    .click(parentInput)
<<<<<<< HEAD
    .click(dialog.find('.tree-node')
           .withText('Hjørring')
           .find('.tree-arrow'))
    .click(dialog.find('.tree-anchor').withText('VM 2018'))
=======
    .click(dialog.find('li .item .link-color').withText('Ballerup Idrætspark'))
>>>>>>> 184cd752

    .click(fromInput)
    .hover(dialog.find('.vdp-datepicker .day:not(.blank)')
      .withText(today.date().toString()))
    .click(dialog.find('.vdp-datepicker .day:not(.blank)')
      .withText(today.date().toString()))
    .expect(fromInput.value).eql(today.format('DD-MM-YYYY'))

    .click(dialog.find('.btn-primary'))

    .expect(dialog.exists).notOk()

    .expect(VueSelector('MoLog MoWorklog')
<<<<<<< HEAD
            .find('.alert').nth(0).innerText)
=======
      .find('.alert').nth(-1).innerText)
>>>>>>> 184cd752
    .match(
      /Organisationsenheden med UUID [-0-9a-f]* er blevet afsluttet/
    )
})<|MERGE_RESOLUTION|>--- conflicted
+++ resolved
@@ -25,12 +25,11 @@
 
 const fromInput = dialog.find('.from-date input.form-control')
 
-<<<<<<< HEAD
 test('Workflow: terminate org unit', async t => {
   let today = moment()
 
   await t
-    .hover('#mo-workflow', {offsetX: 10, offsetY: 10})
+    .hover('#mo-workflow', { offsetX: 10, offsetY: 10 })
     .click('.btn-unit-create')
 
     .expect(createDialog.exists).ok('Opened dialog')
@@ -62,33 +61,21 @@
     .expect(createDialog.exists).notOk()
 
     .expect(VueSelector('MoLog MoWorklog')
-            .find('.alert').nth(-1).innerText)
+      .find('.alert').nth(-1).innerText)
     .match(
       /Organisationsenheden med UUID [-0-9a-f]* er blevet oprettet/
     )
 
     .hover('#mo-workflow', {offsetX: 10, offsetY: 130})
-=======
-test('Workflow: terminate unit', async t => {
-  let today = moment().add(1, 'days')
-
-  await t
-    .setTestSpeed(0.8)
-    .hover('#mo-workflow', { offsetX: 10, offsetY: 130 })
->>>>>>> 184cd752
     .click('.btn-unit-terminate')
 
     .expect(dialog.exists).ok('Opened dialog')
 
     .click(parentInput)
-<<<<<<< HEAD
     .click(dialog.find('.tree-node')
-           .withText('Hjørring')
-           .find('.tree-arrow'))
+      .withText('Hjørring')
+      .find('.tree-arrow'))
     .click(dialog.find('.tree-anchor').withText('VM 2018'))
-=======
-    .click(dialog.find('li .item .link-color').withText('Ballerup Idrætspark'))
->>>>>>> 184cd752
 
     .click(fromInput)
     .hover(dialog.find('.vdp-datepicker .day:not(.blank)')
@@ -102,11 +89,7 @@
     .expect(dialog.exists).notOk()
 
     .expect(VueSelector('MoLog MoWorklog')
-<<<<<<< HEAD
-            .find('.alert').nth(0).innerText)
-=======
-      .find('.alert').nth(-1).innerText)
->>>>>>> 184cd752
+      .find('.alert').nth(0).innerText)
     .match(
       /Organisationsenheden med UUID [-0-9a-f]* er blevet afsluttet/
     )
