--- conflicted
+++ resolved
@@ -37,11 +37,7 @@
 
     .expect(dialog.exists).notOk()
 
-<<<<<<< HEAD
     .expect(VueSelector('MoLog')
-=======
-    .expect(VueSelector('MoLog MoWorklog')
->>>>>>> 184cd752
       .find('.alert').nth(-1).innerText)
     .match(
       /Organisationsenheden med UUID [-0-9a-f]* er blevet afsluttet/
