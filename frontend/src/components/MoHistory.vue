<template>
  <div>
    <button class="btn btn-outline-primary" v-b-modal.theHistory>
      <icon name="book" />
    </button>

<<<<<<< HEAD
    <b-modal
      id="theHistory"
      size="lg"
      title="Historik"
=======
    <b-modal 
      id="theHistory" 
      size="lg" 
      :title="$t('common.history')"
>>>>>>> 6c7ed6b8
      @change="reloadHistory"
      hide-footer
      lazy
    >
      <table class="table table-striped">
        <thead>
          <tr>
            <th scope="col">{{$t('common.date')}}</th>
            <th scope="col">{{$t('common.section')}}</th>
            <th scope="col">{{$t('common.action')}}</th>
            <th scope="col">{{$t('common.action_by')}}</th>
          </tr>
        </thead>

        <tbody>
          <tr v-for="h in history" v-bind:key="h.date">
            <td>{{h.from | date}}</td>
            <td>{{h.life_cycle_code}}</td>
            <td>{{h.action}}</td>
            <td>{{h.user_ref}}</td>
          </tr>
        </tbody>
      </table>
     </b-modal>
  </div>
</template>

<script>
/**
   * A history component.
   */

<<<<<<< HEAD
import OrganisationUnit from '@/api/OrganisationUnit'
import Employee from '@/api/Employee'
import '@/filters/Date'

export default {
  props: {
    /**
=======
  import OrganisationUnit from '@/api/OrganisationUnit'
  import Employee from '@/api/Employee'
  import '@/filters/Date'
  import bModalDirective from 'bootstrap-vue/es/directives/modal/modal'
  import ModalBase from '@/mixins/ModalBase'

  export default {
    mixins: [ModalBase],
    props: {
      /**
>>>>>>> 6c7ed6b8
       * Defines a required uuid.
       */
    uuid: {
      type: String,
      required: true
    },

    /**
       * Defines a required type - employee or organisation unit.
       */
    type: {
      type: String,
      required: true,
      validator (value) {
        if (value === 'ORG_UNIT' || value === 'EMPLOYEE') return true
        console.warn('Type must be either ORG_UNIT or EMPLOYEE')
        return false
      }
    }
  },

<<<<<<< HEAD
  data () {
    return {
=======
    directives: {
      'b-modal': bModalDirective
    },

    data () {
      return {
>>>>>>> 6c7ed6b8
      /**
       * The history component value.
       * Used to detect changes and restore the value.
       */
      history: []
    }
  },

  methods: {
    /**
       * Reload history.
       */
    reloadHistory (val) {
      if (val) this.getHistory()
    },

    /**
       * Switch between organisation and employee getHistory.
       */
    getHistory () {
      switch (this.type) {
        case 'ORG_UNIT':
          this.getOrgUnitHistory(this.uuid)
          break
        case 'EMPLOYEE':
          this.getEmployeeHistory(this.uuid)
          break
      }
    },

    /**
       * Get organisation unit history.
       */
    getOrgUnitHistory (uuid) {
      let vm = this
      OrganisationUnit.history(uuid)
        .then(response => {
          vm.history = response
        })
    },

    /**
       * Get employee history.
       */
    getEmployeeHistory (uuid) {
      let vm = this
      Employee.history(uuid)
        .then(response => {
          vm.history = response
        })
    }
  }
}
</script><|MERGE_RESOLUTION|>--- conflicted
+++ resolved
@@ -4,17 +4,10 @@
       <icon name="book" />
     </button>
 
-<<<<<<< HEAD
-    <b-modal
-      id="theHistory"
-      size="lg"
-      title="Historik"
-=======
     <b-modal 
       id="theHistory" 
       size="lg" 
       :title="$t('common.history')"
->>>>>>> 6c7ed6b8
       @change="reloadHistory"
       hide-footer
       lazy
@@ -47,15 +40,6 @@
    * A history component.
    */
 
-<<<<<<< HEAD
-import OrganisationUnit from '@/api/OrganisationUnit'
-import Employee from '@/api/Employee'
-import '@/filters/Date'
-
-export default {
-  props: {
-    /**
-=======
   import OrganisationUnit from '@/api/OrganisationUnit'
   import Employee from '@/api/Employee'
   import '@/filters/Date'
@@ -66,7 +50,6 @@
     mixins: [ModalBase],
     props: {
       /**
->>>>>>> 6c7ed6b8
        * Defines a required uuid.
        */
     uuid: {
@@ -88,17 +71,12 @@
     }
   },
 
-<<<<<<< HEAD
-  data () {
-    return {
-=======
     directives: {
       'b-modal': bModalDirective
     },
 
     data () {
       return {
->>>>>>> 6c7ed6b8
       /**
        * The history component value.
        * Used to detect changes and restore the value.
