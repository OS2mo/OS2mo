--- conflicted
+++ resolved
@@ -27,18 +27,11 @@
    * A employee picker component.
    */
 
-<<<<<<< HEAD
-import Search from '@/api/Search'
-import VAutocomplete from 'v-autocomplete'
-import 'v-autocomplete/dist/v-autocomplete.css'
-import MoSearchBarTemplate from '@/components/MoSearchBar/MoSearchBarTemplate'
-=======
   import sortBy from 'lodash.sortby'
   import Search from '@/api/Search'
   import VAutocomplete from 'v-autocomplete'
   import 'v-autocomplete/dist/v-autocomplete.css'
   import MoSearchBarTemplate from '@/components/MoSearchBar/MoSearchBarTemplate'
->>>>>>> 6c7ed6b8
 
 export default {
   name: 'MoEmployeePicker',
@@ -68,23 +61,11 @@
     }
   },
 
-<<<<<<< HEAD
-  computed: {
-    orderedListOptions () {
-      return this.items.slice().sort((a, b) => {
-        if (a.name < b.name) return -1
-        if (a.name > b.name) return 1
-        return 0
-      })
-    }
-  },
-=======
     computed: {
       orderedListOptions () {
         return sortBy(this.items, 'name')
       }
     },
->>>>>>> 6c7ed6b8
 
   created () {
     this.item = this.value
