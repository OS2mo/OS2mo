<template>
  <div class="form-group">
    <label :for="nameId">{{ label }}</label>
    <input
      :name="nameId"
      :id="nameId"
      :data-vv-as="label"
      :ref="nameId"
      type="text"
      class="form-control"
      autocomplete="off"
      :placeholder="label"
      v-model="orgName"
      @click.stop="toggleTree()"
      v-validate="{ required: this.orgName !== null ? required : this.orgName }"
    >

    <div class="mo-input-group" v-show="showTree">
      <mo-tree-view
        v-model="selectedSuperUnit"
        :org-uuid="orgUuid"
      />
    </div>

    <span v-show="errors.has(nameId)" class="text-danger">
      {{ errors.first(nameId) }}
    </span>
  </div>
</template>

<script>
/**
 * A organisation unit picker component.
 */

import OrganisationUnit from '@/api/OrganisationUnit'
import MoTreeView from '@/components/MoTreeView/MoTreeView'
import { mapGetters } from 'vuex'

export default {
  name: 'MoOrganisationUnitPicker',

  components: {
    MoTreeView
  },

  /**
   * Validator scope, sharing all errors and validation state.
   */
  inject: {
    $validator: '$validator'
  },

  props: {
    /**
     * Create two-way data bindings with the component.
     */
    value: Object,

    /**
     * Defines a default label name.
     */
    label: String,

    /**
     * This boolean property disable the value.
     */
    isDisabled: Boolean,

    /**
     * This boolean property requires a valid name.
     */
    required: Boolean
  },

  data () {
    return {
      /**
       * The selectedSuperUnit, showTree, orgName component value.
       * Used to detect changes and restore the value.
       */
<<<<<<< HEAD
        selectedSuperUnit: null,
        showTree: false,
        orgName: null
      }
    },

    computed: {
      /**
       * Get organisation uuid.
       */
      ...mapGetters({
        orgUuid: 'organisation/getUuid'
      }),

      /**
       * Get name `org-unit`.
       */
      nameId () {
        return 'org-unit-' + this._uid
      }
    },

    watch: {
      /**
       * Whenever selectedSuperUnit change, update newVal.
       */
      selectedSuperUnit (newVal) {
        this.orgName = newVal.name
        this.$validator.validate(this.nameId)
        this.$refs[this.nameId].blur()

        this.$emit('input', newVal)
        this.showTree = false
      }
=======
      selectedSuperUnit: null,
      showTree: false,
      orgName: null
    }
  },

  computed: {
    /**
     * Get organisation uuid.
     */
    ...mapGetters({
      orgUuid: 'organisation/getUuid'
    }),

    /**
     * Get name `org-unit`.
     */
    nameId () {
      return 'org-unit-' + this._uid
>>>>>>> 2259c60b
    },

    /**
     * When its not disable, make it required.
     */
    isRequired () {
      if (this.isDisabled) return false
      return this.required
    }
  },

  watch: {
    /**
     * Whenever selectedSuperUnit change, update newVal.
     */
    selectedSuperUnit (newVal) {
      this.orgName = newVal.name
      this.$validator.validate(this.nameId)
      this.$refs[this.nameId].blur()

      this.$emit('input', newVal)
      this.showTree = false
    }
  },

  mounted () {
    /**
     * Called after the instance has been mounted.
     * Set selectedSuperUnit as value.
     */
    this.selectedSuperUnit = this.value || this.selectedSuperUnit
  },

  methods: {
    /**
     * Get selected oraganisation unit.
     */
    getSelectedOrganistionUnit () {
      this.orgUnit = OrganisationUnit.getSelectedOrganistionUnit()
    },

    /**
     * Set showTree to not show.
     */
    toggleTree () {
      this.showTree = !this.showTree
    }
  }
}
</script>

<style scoped>
  .form-group {
    position: relative;
  }
  .mo-input-group {
    z-index: 999;
    background-color: #fff;
    width: 100%;
    padding: 0.375rem 0.75rem;
    position: absolute;
    border: 1px solid #ced4da;
    border-radius: 0 0 0.25rem;
    transition: border-color ease-in-out 0.15s, box-shadow ease-in-out 0.15s;
  }
</style><|MERGE_RESOLUTION|>--- conflicted
+++ resolved
@@ -79,42 +79,6 @@
        * The selectedSuperUnit, showTree, orgName component value.
        * Used to detect changes and restore the value.
        */
-<<<<<<< HEAD
-        selectedSuperUnit: null,
-        showTree: false,
-        orgName: null
-      }
-    },
-
-    computed: {
-      /**
-       * Get organisation uuid.
-       */
-      ...mapGetters({
-        orgUuid: 'organisation/getUuid'
-      }),
-
-      /**
-       * Get name `org-unit`.
-       */
-      nameId () {
-        return 'org-unit-' + this._uid
-      }
-    },
-
-    watch: {
-      /**
-       * Whenever selectedSuperUnit change, update newVal.
-       */
-      selectedSuperUnit (newVal) {
-        this.orgName = newVal.name
-        this.$validator.validate(this.nameId)
-        this.$refs[this.nameId].blur()
-
-        this.$emit('input', newVal)
-        this.showTree = false
-      }
-=======
       selectedSuperUnit: null,
       showTree: false,
       orgName: null
@@ -134,7 +98,6 @@
      */
     nameId () {
       return 'org-unit-' + this._uid
->>>>>>> 2259c60b
     },
 
     /**
