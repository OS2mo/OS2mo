--- conflicted
+++ resolved
@@ -56,13 +56,6 @@
       return this.$refs[this.nameId]
     },
 
-<<<<<<< HEAD
-    contents () {
-      function visitNode (node, level) {
-        if (!node) {
-          return null
-        }
-=======
       contents () {
         function visitNode (node, level) {
           if (!node) {
@@ -72,24 +65,13 @@
               .filter(c => c.visible())
               .map(c => visitNode(c, level))
           }
->>>>>>> 6c7ed6b8
 
         let text = node.selected() ? `=+= ${node.text} =+=` : node.text
 
-<<<<<<< HEAD
-        if (node.expanded()) {
-          const children = node.children
-            .filter(c => c.visible())
-            .map(c => visitNode(c, level + 1))
-          const r = {}
-
-          r[text] = children
-=======
           if (node.expanded()) {
             const r = {}
 
             r[text] = visitNode(node.children, level + 1)
->>>>>>> 6c7ed6b8
 
           return r
         } else if (node.hasChildren()) {
