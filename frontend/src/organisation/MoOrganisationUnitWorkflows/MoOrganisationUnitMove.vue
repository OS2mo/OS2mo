<template>
  <b-modal
    id="orgUnitMove"
    ref="orgUnitMove"
    size="lg"
    :title="$t('workflows.organisation.move_unit')"
    @hidden="resetData"
    hide-footer
    lazy
    no-close-on-backdrop
  >
    <form @submit.stop.prevent="moveOrganisationUnit">
      <div class="form-row">
        <div class="col">
          <mo-organisation-unit-picker
            class="currentUnit"
<<<<<<< HEAD
            v-model="original"
            :label="$t('input_fields.choose_unit')"
=======
            v-model="original" 
            :label="$t('input_fields.select_unit')"
>>>>>>> 6c7ed6b8
            :date="move.data.validity.from"
            required
          />
        </div>

        <div class="form-group col">
          <label>{{$t('input_fields.current_super_unit')}}</label>
          <input
            type="text"
            class="form-control"
            :value="parentUnit"
            disabled
          >
        </div>
      </div>

      <mo-organisation-unit-picker
        class="parentUnit"
        v-model="move.data.parent"
        :label="$t('input_fields.select_new_super_unit')"
        :date="move.data.validity.from"
        required
      />

      <div class="form-row">
        <mo-date-picker
          class="moveDate"
          :label="$t('input_fields.move_date')"
          v-model="move.data.validity.from"
          required
        />
      </div>

      <div class="alert alert-danger" v-if="backendValidationError">
        {{$t('alerts.error.' + backendValidationError)}}
      </div>

      <div class="float-right">
        <button-submit :is-loading="isLoading"/>
      </div>
    </form>
  </b-modal>
</template>

<script>
/**
   * A organisation unit move component.
   */

<<<<<<< HEAD
import OrganisationUnit from '@/api/OrganisationUnit'
import MoOrganisationUnitPicker from '@/components/MoPicker/MoOrganisationUnitPicker'
import MoDatePicker from '@/components/atoms/MoDatePicker'
import ButtonSubmit from '@/components/ButtonSubmit'
import '@/filters/GetProperty'

export default {
  /**
       * Requesting a new validator scope to its children.
       */
  $_veeValidate: {
    validator: 'new'
  },
=======
  import OrganisationUnit from '@/api/OrganisationUnit'
  import MoOrganisationUnitPicker from '@/components/MoPicker/MoOrganisationUnitPicker'
  import MoDatePicker from '@/components/atoms/MoDatePicker'
  import ButtonSubmit from '@/components/ButtonSubmit'
  import ValidateForm from '@/mixins/ValidateForm'
  import ModalBase from '@/mixins/ModalBase'
  import '@/filters/GetProperty'

  export default {
    mixins: [ValidateForm, ModalBase],
>>>>>>> 6c7ed6b8

  components: {
    MoOrganisationUnitPicker,
    MoDatePicker,
    ButtonSubmit
  },

  data () {
    return {
      /**
         * The move, parentUnit, uuid, original, isLoading, backendValidationError component value.
         * Used to detect changes and restore the value.
         */
      parentUnit: '',
      original: null,
      move: {
        type: 'org_unit',
        data: {
          uuid: '',
          validity: {}
        }
      },
      isLoading: false,
      backendValidationError: null
    }
  },

<<<<<<< HEAD
  computed: {
    /**
       * Loop over all contents of the fields object and check if they exist and valid.
       */
    formValid () {
      return Object.keys(this.fields).every(field => {
        return this.fields[field] && this.fields[field].valid
      })
    }
  },

  watch: {
    /**
=======
    watch: {
      /**
>>>>>>> 6c7ed6b8
       * If original exist show its parent.
       */
    original: {
      handler (newVal) {
        if (this.original) {
          this.move.data.uuid = newVal.uuid
          return this.getCurrentUnit(newVal.uuid)
        }
      },
      deep: true
    }
  },

  methods: {
    /**
       * Resets the data fields.
       */
    resetData () {
      Object.assign(this.$data, this.$options.data())
    },

    /**
       * Move a organisation unit and check if the data fields are valid.
       * Then throw a error if not.
       */
    moveOrganisationUnit (evt) {
      evt.preventDefault()
      if (this.formValid) {
        let vm = this
        vm.isLoading = true

        OrganisationUnit.move(this.move)
          .then(response => {
            vm.isLoading = false
            if (response.error) {
              vm.backendValidationError = response.error_key
            } else {
              vm.$refs.orgUnitMove.hide()
            }
          })
      } else {
        this.$validator.validateAll()
      }
    },

    /**
       * Get current organisation unit.
       */
    getCurrentUnit (unitUuid) {
      let vm = this
      if (!unitUuid) return
      OrganisationUnit.get(unitUuid)
        .then(response => {
          vm.parentUnit = response.parent ? response.parent.name : ''
        })
    }
  }
}
</script><|MERGE_RESOLUTION|>--- conflicted
+++ resolved
@@ -14,13 +14,8 @@
         <div class="col">
           <mo-organisation-unit-picker
             class="currentUnit"
-<<<<<<< HEAD
-            v-model="original"
-            :label="$t('input_fields.choose_unit')"
-=======
             v-model="original" 
             :label="$t('input_fields.select_unit')"
->>>>>>> 6c7ed6b8
             :date="move.data.validity.from"
             required
           />
@@ -70,21 +65,6 @@
    * A organisation unit move component.
    */
 
-<<<<<<< HEAD
-import OrganisationUnit from '@/api/OrganisationUnit'
-import MoOrganisationUnitPicker from '@/components/MoPicker/MoOrganisationUnitPicker'
-import MoDatePicker from '@/components/atoms/MoDatePicker'
-import ButtonSubmit from '@/components/ButtonSubmit'
-import '@/filters/GetProperty'
-
-export default {
-  /**
-       * Requesting a new validator scope to its children.
-       */
-  $_veeValidate: {
-    validator: 'new'
-  },
-=======
   import OrganisationUnit from '@/api/OrganisationUnit'
   import MoOrganisationUnitPicker from '@/components/MoPicker/MoOrganisationUnitPicker'
   import MoDatePicker from '@/components/atoms/MoDatePicker'
@@ -95,7 +75,6 @@
 
   export default {
     mixins: [ValidateForm, ModalBase],
->>>>>>> 6c7ed6b8
 
   components: {
     MoOrganisationUnitPicker,
@@ -123,24 +102,8 @@
     }
   },
 
-<<<<<<< HEAD
-  computed: {
-    /**
-       * Loop over all contents of the fields object and check if they exist and valid.
-       */
-    formValid () {
-      return Object.keys(this.fields).every(field => {
-        return this.fields[field] && this.fields[field].valid
-      })
-    }
-  },
-
-  watch: {
-    /**
-=======
     watch: {
       /**
->>>>>>> 6c7ed6b8
        * If original exist show its parent.
        */
     original: {
