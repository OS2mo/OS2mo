const state = {
  accessToken: sessionStorage.getItem('access_token') || '',
  username: null,
  status: ''
}

const mutations = {
  AUTH_LOGOUT (state) {
    state.accessToken = ''
    state.username = ''
  },

  AUTH_SUCCESS: (state, data) => {
    state.accessToken = data.token
    state.username = data.username
    state.status = ''
  },

  AUTH_ERROR: (state, key) => {
    state.status = key
  }
}

const actions = {
<<<<<<< HEAD
  [AUTH_REQUEST]: ({ commit }, user) => {
    window.location.href = '/saml/sso/?next=' + window.location
  },

  [AUTH_LOGOUT]: ({ commit }, user) => {
=======
  AUTH_REQUEST: () => {
    window.location.href = '/saml/sso/?next=' + window.location
  },

  AUTH_LOGOUT: () => {
>>>>>>> 6c7ed6b8
    window.location.href = '/saml/slo/'
  }
}

const getters = {
  username: state => state.username,
  status: state => state.status,
  isAuthenticated: state => !!state.accessToken,
  accessToken: state => state.accessToken
}

export default {
  state,
  mutations,
  actions,
  getters
}<|MERGE_RESOLUTION|>--- conflicted
+++ resolved
@@ -22,19 +22,11 @@
 }
 
 const actions = {
-<<<<<<< HEAD
-  [AUTH_REQUEST]: ({ commit }, user) => {
-    window.location.href = '/saml/sso/?next=' + window.location
-  },
-
-  [AUTH_LOGOUT]: ({ commit }, user) => {
-=======
   AUTH_REQUEST: () => {
     window.location.href = '/saml/sso/?next=' + window.location
   },
 
   AUTH_LOGOUT: () => {
->>>>>>> 6c7ed6b8
     window.location.href = '/saml/slo/'
   }
 }
