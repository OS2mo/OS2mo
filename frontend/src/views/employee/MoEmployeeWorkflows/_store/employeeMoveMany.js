import { getField, updateField } from 'vuex-map-fields'
import Service from '@/api/HttpCommon'
import OrganisationUnit from '@/api/OrganisationUnit'
import { EventBus, Events } from '@/EventBus'

const defaultState = () => {
  return {
    employees: [],
    selected: [],
    moveDate: null,
    orgUnitSource: null,
    orgUnitDestination: null,
    backendValidationError: null,
    columns: [
      { label: 'person', data: 'person' },
      { label: 'engagement_type', data: 'engagement_type' },
      { label: 'job_function', data: 'job_function' }
    ]
  }
}

const state = defaultState

const actions = {
  moveManyEmployees ({ commit, state }) {
    let moves = state.selected.map(engagement => {
      return {
        type: 'engagement',
        uuid: engagement.uuid,
        data: {
          org_unit: state.orgUnitDestination,
          validity: {
            from: state.moveDate
          }
        }
      }
    })

    commit('updateIsLoading', true)

    return Service.post('/details/edit', moves)
      .then(response => {
        EventBus.$emit(Events.EMPLOYEE_CHANGED)
        commit('resetFields')
<<<<<<< HEAD
        commit('log/newWorkLog', { type: 'EMPLOYEE_MOVE', value: response.data }, { root: true })
        return response.data
=======
        for (const uuid of response.data) {
          commit('log/newWorkLog',
            { type: 'EMPLOYEE_MOVE', value: uuid },
            { root: true })
        }
        return response
>>>>>>> 1f339dd6
      })
      .catch(error => {
        commit('updateError', error.response.data)
        commit('updateIsLoading', false)
        commit('log/newError', { type: 'ERROR', value: error.response.data }, { root: true })
        return error.response.data
      })
  },

  getEmployees ({ state, commit }) {
    if (!state.orgUnitSource) return
    OrganisationUnit.getDetail(state.orgUnitSource.uuid, 'engagement')
      .then(response => {
        commit('updateEmployees', response)
      })
      .catch(error => {
        commit('log/newError', { type: 'ERROR', value: error.response.data }, { root: true })
      })
  },

  resetFields ({ commit }) {
    commit('resetFields')
  }
}

const mutations = {
  updateField,

  updateError (state, error) {
    state.backendValidationError = error
  },

  updateIsLoading (state, isLoading) {
    state.isLoading = isLoading
  },

  updateOrgUnitSource (state, orgUnit) {
    state.orgUnitSource = orgUnit
  },

  updateEmployees (state, employees) {
    state.employees = employees
  },

  resetFields (state) {
    Object.assign(state, defaultState())
  }
}

const getters = {
  getField,

  employees: state => state.employees
}

export default {
  namespaced: true,
  state,
  actions,
  mutations,
  getters
}<|MERGE_RESOLUTION|>--- conflicted
+++ resolved
@@ -42,17 +42,12 @@
       .then(response => {
         EventBus.$emit(Events.EMPLOYEE_CHANGED)
         commit('resetFields')
-<<<<<<< HEAD
-        commit('log/newWorkLog', { type: 'EMPLOYEE_MOVE', value: response.data }, { root: true })
-        return response.data
-=======
         for (const uuid of response.data) {
           commit('log/newWorkLog',
             { type: 'EMPLOYEE_MOVE', value: uuid },
             { root: true })
         }
-        return response
->>>>>>> 1f339dd6
+        return response.data
       })
       .catch(error => {
         commit('updateError', error.response.data)
