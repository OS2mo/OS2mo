#
# Copyright (c) 2017-2018, Magenta ApS
#
# This Source Code Form is subject to the terms of the Mozilla Public
# License, v. 2.0. If a copy of the MPL was not distributed with this
# file, You can obtain one at http://mozilla.org/MPL/2.0/.
#

'''Management utility for MORA.

'''


import base64
import functools
import importlib
import json
import os
import posixpath
import random
import signal
import ssl
import subprocess
import sys
import traceback
import unittest
import warnings

import click
import flask
import pyexcel
import requests
import urllib3

<<<<<<< HEAD
from . import auth
from . import exceptions
=======
>>>>>>> cd2d5445
from . import lora
from . import settings
from .auth import base, tokens
from . import util

basedir = os.path.dirname(__file__)
topdir = os.path.dirname(basedir)


class AppGroup(flask.cli.FlaskGroup):
    __context_settings = {
        'help_option_names': ['-h', '--help']
    }

    def command(self, *args, **kwargs):
        kwargs.setdefault('context_settings', self.__context_settings)

        return super().command(*args, **kwargs)

    def group(self, *args, **kwargs):
        kwargs.setdefault('context_settings', self.__context_settings)

        return super().group(*args, **kwargs)


group = AppGroup(
    'mora', help=__doc__,
)


class Exit(click.ClickException):
    def __init__(self, exit_code: int=1):
        self.exit_code = exit_code

    def show(self):
        pass


def requires_auth(func):
    @click.option('--user', '-u',
                  help="account user name")
    @click.option('--password', '-p',
                  help="account password")
    @click.option('--insecure', '-k', is_flag=True,
                  help="disable SSL/TLS security checks")
    def wrapper(*args, **options):
        insecure = options.pop('insecure')

        if insecure:
            warnings.simplefilter('ignore', urllib3.exceptions.HTTPWarning)

            lora.session.verify = False
        else:
            warnings.simplefilter('error', urllib3.exceptions.HTTPWarning)

        if options['user'] and not options['password']:
            options['password'] = click.prompt(
                'Enter password for {}'.format(
                    options['user'],
                ),
                hide_input=True,
                err=True,
            )

        try:
            assertion = tokens.get_token(
                options.pop('user'),
                options.pop('password'),
                insecure=insecure,
            )

            lora.session.auth = base.SAMLAuth(assertion)

            return func(*args, **options)
        except urllib3.exceptions.HTTPWarning as e:
            if flask.current_app.debug:
                traceback.print_exc()
            else:
                print(e)
            print('or use -k/--insecure to suppress this warning')
            raise click.Abort()

        except exceptions.HTTPException as exc:
            click.secho('Authentication failed! {}'.format(exc),
                        fg='red', bold=True)
            click.echo(json.dumps(exc.body, indent=2))
            raise click.Abort()

    return functools.update_wrapper(wrapper, func)


@group.command()
@click.option('--outdir', '-o',
              default=os.path.join(topdir, 'docs', 'out'),
              help='Output directory.')
@click.option('--verbose', '-v', count=True,
              help='Show more output.')
@click.argument('args', nargs=-1)
def sphinx(outdir, verbose, args):
    '''Build documentation'''
    import sphinx.cmdline

    docdir = os.path.join(topdir, 'docs')
    blueprintdir = os.path.join(docdir, 'blueprints')

    os.makedirs(blueprintdir, exist_ok=True)

    for blueprint in flask.current_app.iter_blueprints():
        with open(os.path.join(blueprintdir,
                               blueprint.name + '.rst'), 'w') as fp:
            fp.write(flask.render_template('blueprint.rst',
                                           blueprint=blueprint))

    with open(os.path.join(docdir, 'backend.rst'), 'w') as fp:
        modules = sorted(m for m in sys.modules
                         if m.split('.', 1)[0] == 'mora')
        fp.write(flask.render_template('backend.rst',
                                       modules=modules))

    if args:
        args = list(args)
    else:
        args = [
            '-b', 'html',
            topdir,
            outdir,
        ]

    args += ['-v'] * verbose

    os.environ['PATH'] = os.pathsep.join((
        subprocess.check_output(['npm', 'bin']).decode()[:-1],
        os.environ['PATH'],
    ))

    r = sphinx.cmdline.main(['sphinx-build'] + args)
    if r:
        sys.exit(r)


@group.command()
@click.argument('target', required=False)
def build(target=None):
    'Build the frontend application.'

    subprocess.check_call(['yarn'], cwd=topdir)
    subprocess.check_call(['yarn', 'build'], cwd=topdir)

    if target:
        subprocess.check_call(
            ['yarn', 'run'] + ([target] if target else []),
            cwd=topdir)


@group.command()
def develop():
    'Run for development.'

    with subprocess.Popen(['yarn', 'start'],
                          close_fds=True,
                          cwd=topdir) as proc:
        try:
            flask.current_app.run()
        finally:
            proc.send_signal(signal.SIGINT)
            proc.wait()


@group.command()
@click.argument('args', nargs=-1)
def python(args):
    os.execv(sys.executable, (sys.executable,) + args)


@group.command(with_appcontext=False)
@click.option('--verbose', '-v', count=True,
              help='Show more output.')
@click.option('--quiet', '-q', is_flag=True,
              help='Suppress all output.')
@click.option('--failfast/--no-failfast', '-f',
              default=False, show_default=True,
              help='Stop at first failure.')
@click.option('--buffer/--no-buffer', '-b/-B',
              default=True, show_default=True,
              help='Toggle buffering of standard output during runs.')
@click.option('--minimox-dir', help='Location for a checkout of the '
              'minimox branch of LoRA.')
@click.option('--browser', help='Specify browser for Selenium tests, '
              'e.g. "Safari", "Firefox" or "Chrome".')
@click.option('--list', '-l', 'do_list', is_flag=True,
              help='List all available tests',)
@click.option('--randomise', 'randomise', is_flag=True,
              help='Randomise execution order',)
@click.option('--keyword', '-k', 'keywords', multiple=True,
              help='Only run or list tests matching the given keyword',)
@click.argument('tests', nargs=-1)
def test(tests, quiet, verbose, minimox_dir, browser, do_list,
         keywords, **kwargs):
    verbosity = 0 if quiet else verbose + 1

    if minimox_dir:
        os.environ['MINIMOX_DIR'] = minimox_dir

    if browser:
        os.environ['BROWSER'] = browser

    loader = unittest.TestLoader()

    if tests:
        suite = loader.loadTestsFromNames(tests)
    else:
        suite = loader.discover(
            start_dir=os.path.join(topdir, 'tests'),
            top_level_dir=os.path.join(topdir),
        )

    def expand_suite(suite):
        for member in suite:
            if isinstance(member, unittest.TestSuite):
                yield from expand_suite(member)
            else:
                yield member

    tests = list(expand_suite(suite))

    if keywords:
        tests = [
            case
            for k in keywords
            for case in tests
            if k in str(case)
        ]

    if kwargs.pop('randomise'):
        random.SystemRandom().shuffle(tests)

    suite = unittest.TestSuite(tests)

    if do_list:
        for case in suite:
            if verbose:
                print(case)
            elif not quiet:
                print(case.id())

        return

    try:
        runner = unittest.TextTestRunner(verbosity=verbosity, **kwargs)
        result = runner.run(suite)

    except Exception:
        if verbosity > 1:
            traceback.print_exc()
        raise

    if not result.wasSuccessful():
        raise Exit()


@group.command('auth')
@click.option('--user', '-u',
              help="account user name",
              prompt='Enter user name')
@click.option('--password', '-p',
              help="account password")
@click.option('--raw', '-r', is_flag=True,
              help="don't pack and wrap the token")
@click.option('--verbose', '-v', is_flag=True,
              help="pretty-print the token")
@click.option('--insecure', '-k', is_flag=True,
              help="disable SSL/TLS security checks")
@click.option('--cert-only', '-c', is_flag=True,
              help="output embedded certificates in PEM form")
def auth_(**options):
    if options['insecure']:
        warnings.simplefilter('ignore', urllib3.exceptions.HTTPWarning)
    else:
        warnings.simplefilter('error', urllib3.exceptions.HTTPWarning)

    if options['user'] and not options['password']:
        options['password'] = click.prompt(
            'Enter password for {}'.format(
                options['user'],
            ),
            hide_input=True,
            err=True,
        )

    try:
        # this is where the magic happens
        token = tokens.get_token(
            options['user'], options['password'],
            raw=options['raw'] or options['cert_only'],
            verbose=options['verbose'],
            insecure=options['insecure'],
        )
    except requests.exceptions.SSLError as e:
        msg = ('SSL request failed; you probably need to install the '
               'appropriate certificate authority, or use the correct '
               'host name.')
        print(msg, file=sys.stderr)
        print('error:', e, file=sys.stderr)

        raise click.Abort

    if not options['cert_only']:
        sys.stdout.write(token.decode())

    else:
        from lxml import etree

        for el in etree.fromstring(token).findall('.//{*}X509Certificate'):
            data = base64.standard_b64decode(el.text)

            sys.stdout.write(ssl.DER_cert_to_PEM_cert(data))


@group.command()
@click.argument('paths', nargs=-1)
@requires_auth
def get(paths):
    for path in paths:
        click.secho(path, bold=True)

        try:
            for obj in lora.fetch(path) or [None]:
                if isinstance(obj, str):
                    click.echo(obj)
                    obj = lora.get(path.split('?')[0], obj)

                json.dump(obj, sys.stdout, indent=4)
                sys.stdout.write('\n')

        except exceptions.HTTPException as exc:
            click.secho('ERROR: {}'.format(exc), fg='red', bold=True)
            json.dump(exc.body, sys.stdout, indent=2)


@group.command()
@click.argument('path')
@click.argument('input', type=click.File('rb'), default='-')
@requires_auth
def update(path, input):
    lora.put(path, json.load(input))


@group.command('import')
@click.argument('name')
@click.argument('sheets', nargs=-1, type=click.Path())
@click.option('--target', '-t', default=settings.LORA_URL)
@click.option('--output', '-o', type=click.File('w'))
@click.option('--compact', '-c', is_flag=True)
@click.option('--dry-run', '-n', is_flag=True,
              help=("don't actually change anything"))
@click.option('--verbose', '-v', count=True,
              help='Show more output.')
@click.option('--jobs', '-j', default=1, type=int,
              help='Amount of parallel requests.')
@click.option('--failfast', '-f', is_flag=True,
              help='Stop at first error.')
@click.option('--include', '-I', multiple=True,
              help='include only the given types.')
@click.option('--check', '-c', is_flag=True,
              help=('check if import would overwrite any existing '
                    'objects'))
@click.option('--exact', '-e', is_flag=True,
              help="don't calculate missing values")
@click.option('--delimiter', '-d', default=None, type=str)
@click.option('--charset', '-c', default=None, type=str,
              help='input file encoding')
@requires_auth
def import_file(name, **kwargs):
    '''
    Import an Excel spreadsheet into LoRa
    '''

    if '.' not in name:
        module_name = 'mora.importing.' + name.replace('-', '_')

    try:
        module = importlib.import_module(module_name)
    except ImportError:
        if flask.current_app.debug or kwargs['verbose']:
            traceback.print_exc()

        raise click.BadOptionUsage('{} is not a known importer'.format(name))

    if not hasattr(module, 'run'):
        raise click.BadOptionUsage('{} is not a valid importer'.format(name))

    module.run(**kwargs)


@group.command('sheet-convert', with_appcontext=False)
@click.option('--sheet', '-s',
              help='only convert the given sheet')
@click.option('--quiet', '-q', is_flag=True,
              help='Suppress all output.')
@click.argument('source', type=click.Path())
@click.argument('destination', type=click.Path())
def sheetconvert(sheet, quiet, source, destination):
    '''Convert a spreadsheet to another format.

    Supports CSV, ODS, XLSX and possibly more.
    '''

    if not quiet:
        print('{} -> {}'.format(source, destination))

    if sheet:
        pyexcel.save_as(
            file_name=source,
            dest_file_name=destination,
            sheet_name=sheet,
        )
    else:
        pyexcel.save_book_as(
            file_name=source,
            dest_file_name=destination,
        )


@group.command('load-fixtures')
@click.option('--quiet', '-q', is_flag=True,
              help='Suppress all output.')
@click.option('--minimal', is_flag=True,
              help='Just import the root unit.')
@click.option('--check', '-c', is_flag=True,
              help=('check if import would overwrite any existing '
                    'objects'))
@click.option('--delete', '-d', is_flag=True,
              help=('empty and delete organisation first'))
@requires_auth
def load_fixtures(**kwargs):
    '''
    Import the sample fixtures into LoRA.
    '''

    from tests import util

    util.load_sample_structures(
        verbose=not kwargs.pop('quiet'),
        **kwargs,
    )


@group.command()
@click.option('--quiet', '-q', is_flag=True,
              help='Suppress all output.')
@click.option('--dry-run', '-n', is_flag=True,
              help=("don't actually change anything"))
@click.option('--yes', '-y', is_flag=True,
              help=("don't prompt for confirmation before making changes"))
@requires_auth
def fixroots(**kwargs):
    '''
    Import the sample fixtures into LoRA.
    '''

    # apparently, you cannot call tzlocal after importing gevent/eventlets
    util.now()

    import grequests

    unitids = lora.organisationenhed(bvn='%')
    requests = (
        grequests.get(
            posixpath.join(settings.LORA_URL,
                           'organisation', 'organisationenhed'),
            session=lora.session,
            params={
                'uuid': unitids[i:i + 10],
            },
        )
        for i in range(0, len(unitids), 20)
    )

    for r in grequests.imap(requests, size=6):
        for entry in r.json()['results'][0]:
            unitid = entry['id']
            unit = entry['registreringer'][-1]

            if unit['relationer'].get('overordnet'):
                continue

            print(unitid)

            tilhoerer = unit['relationer']['tilhoerer'][0]

            unit['note'] = \
                'Relation til organisation som overordnet tilføjet'
            unit['relationer']['overordnet'] = [
                {
                    'uuid': tilhoerer['uuid'],
                    'virkning': tilhoerer['virkning'].copy(),
                },
            ]

            print(json.dumps(unit, indent=2))

            if not kwargs['dry_run'] and (
                    kwargs['yes'] or
                    click.prompt('Perform update', prompt_suffix='? ',
                                 err=True).lower() in ('y', 'yes')
            ):
                lora.update(
                    posixpath.join('organisation', 'organisationenhed',
                                   unitid),
                    unit,
                )


if __name__ == '__main__':
    group()<|MERGE_RESOLUTION|>--- conflicted
+++ resolved
@@ -32,11 +32,6 @@
 import requests
 import urllib3
 
-<<<<<<< HEAD
-from . import auth
-from . import exceptions
-=======
->>>>>>> cd2d5445
 from . import lora
 from . import settings
 from .auth import base, tokens
