--- conflicted
+++ resolved
@@ -39,13 +39,10 @@
       VAutocomplete
     },
     props: {
-<<<<<<< HEAD
-=======
       org: {
         type: Object,
         required: true
       },
->>>>>>> afcebb7d
       value: Object
     },
     data () {
