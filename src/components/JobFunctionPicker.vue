--- conflicted
+++ resolved
@@ -1,10 +1,6 @@
 <template>
   <div class="form-group col">
-<<<<<<< HEAD
-    <label v-if="!noLabel">Stillingsbetegnelse</label>
-=======
-    <label>{{label}}</label>
->>>>>>> afcebb7d
+    <label v-if="!noLabel">{{label}}</label>
     <select 
       class="form-control col" 
       v-model="selected"
