--- conflicted
+++ resolved
@@ -11,12 +11,8 @@
       @shown="getDetails"
     />
 
-<<<<<<< HEAD
-    <mo-entry-modal 
-=======
-    <mo-entry-modal-base
+    <mo-entry-modal
       class="margin-top"
->>>>>>> 98e2871d
       action="CREATE"
       type="EMPLOYEE" 
       :uuid="uuid" 
