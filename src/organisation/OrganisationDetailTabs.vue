<template>
  <div>
    <b-tabs lazy>
      <b-tab title="Enhed" active>
        <mo-organisation-unit-detail 
          :uuid="uuid" 
          :at-date="atDate"
          detail="org_unit"
          :columns="columns.org_unit"
          :entry-component="timemachineFriendly ? undefined : components.orgUnit"
        />
      </b-tab>
      <b-tab title="Adresse">
        <mo-organisation-unit-detail 
          :uuid="uuid" 
          :at-date="atDate"
          detail="address"
          :columns="columns.address"
          :entry-component="timemachineFriendly ? undefined : components.address"
        />
      </b-tab>
      <b-tab title="Engagementer">
        <mo-organisation-unit-detail 
          :uuid="uuid" 
          :at-date="atDate"
          detail="engagement"
          :columns="columns.engagement"
        />
      </b-tab>
      <b-tab title="Tilknytninger">
        <mo-organisation-unit-detail 
          :uuid="uuid" 
          :at-date="atDate"
          detail="association"
          :columns="columns.association"
        />
      </b-tab>
      <b-tab title="Rolle">
        <mo-organisation-unit-detail 
          :uuid="uuid" 
          :at-date="atDate"
          detail="role"
          :columns="columns.role"
        />
      </b-tab>
      <b-tab title="Leder">
        <mo-organisation-unit-detail 
          :uuid="uuid" 
          :at-date="atDate"
          detail="manager"
          :columns="columns.manager"
        />
      </b-tab>
    </b-tabs>
  </div>
</template>

<script>
  import MoOrganisationUnitDetail from './MoOrganisationUnitDetail'
<<<<<<< HEAD
  import MoOrganisationUnitEntry from '@/components/MoEntry/MoOrganisationUnitEntry'
=======
  import MoOrganisationUnitEntry from './MoOrganisationUnit/MoOrganisationUnitEntry'
  import MoAddressEntry from '../components/MoAddressEntry/MoAddressEntry'
  import MoAddMany from '../components/MoAddMany'
>>>>>>> c8496515

  export default {
    components: {
      MoOrganisationUnitDetail,
      MoAddMany
    },
    props: {
      uuid: {type: String, required: true},
      atDate: [Date, String],
      timemachineFriendly: Boolean
    },
    data () {
      return {
        columns: {
          org_unit: [null, 'org_unit_type', 'parent'],
          address: ['address_type', null],
          engagement: ['person', 'engagement_type', 'job_function', 'org_unit'],
          association: ['person', 'association_type', 'job_function', 'address', 'address_type', 'org_unit'],
          role: ['person', 'role_type'],
          manager: ['person', 'responsibility', 'manager_type', 'manager_level', 'address_type', 'address']
        },
        components: {
          orgUnit: MoOrganisationUnitEntry,
          address: MoAddressEntry
        }
      }
    }
  }
</script><|MERGE_RESOLUTION|>--- conflicted
+++ resolved
@@ -57,13 +57,9 @@
 
 <script>
   import MoOrganisationUnitDetail from './MoOrganisationUnitDetail'
-<<<<<<< HEAD
   import MoOrganisationUnitEntry from '@/components/MoEntry/MoOrganisationUnitEntry'
-=======
-  import MoOrganisationUnitEntry from './MoOrganisationUnit/MoOrganisationUnitEntry'
-  import MoAddressEntry from '../components/MoAddressEntry/MoAddressEntry'
-  import MoAddMany from '../components/MoAddMany'
->>>>>>> c8496515
+  import MoAddressEntry from '@/components/MoEntry/MoAddressEntry'
+  import MoAddMany from '@/components/MoAddMany/MoAddMany'
 
   export default {
     components: {
