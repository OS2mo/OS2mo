--- conflicted
+++ resolved
@@ -37,15 +37,9 @@
     />
 
     <div class="float-right">
-<<<<<<< HEAD
       <button-submit 
       :disabled="errors.any() || !isCompleted"
       :on-click-action="moveUnit"
-=======
-      <button-submit
-      :is-disabled="isDisabled"
-      @click.native="moveOrganisationUnit"
->>>>>>> 7d351b16
       />
     </div> 
   </b-modal>
