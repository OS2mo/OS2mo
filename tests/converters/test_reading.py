--- conflicted
+++ resolved
@@ -426,18 +426,8 @@
 
     @test_util.mock('reading_orgunit.json')
     def test_orgunit_future(self, mock):
-<<<<<<< HEAD
-            self.assertRequestResponse(
-                '/mo/o/456362c4-0ee4-4e5e-a72c-751239745e62'
-                '/org-unit/04c78fc2-72d2-4d02-b55f-807af19eac48'
-                '/?validity=future',
-                [
-                    {
-                        'activeName': 'Afdeling for Fortidshistorik',
-                        'name': 'Afdeling for Fortidshistorik',
-=======
         self.assertRequestResponse(
-            '/o/456362c4-0ee4-4e5e-a72c-751239745e62'
+            '/mo/o/456362c4-0ee4-4e5e-a72c-751239745e62'
             '/org-unit/04c78fc2-72d2-4d02-b55f-807af19eac48'
             '/?validity=future',
             [
@@ -449,7 +439,6 @@
                     'parent-object': {
                         'activeName': 'Historisk Institut',
                         'name': 'Historisk Institut',
->>>>>>> 4da58106
                         'org': '456362c4-0ee4-4e5e-a72c-751239745e62',
                         'parent': '9d07123e-47ac-4a9a-88c8-da82e3a4bc9e',
                         'parent-object': None,
